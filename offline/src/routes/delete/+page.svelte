<script lang='ts'>
<<<<<<< HEAD
    import { Button, Modal, Checkbox } from 'flowbite-svelte'


    let popupModal = false;
    let group = [];
=======
    import { notes } from '$lib/stores/note';
    import type { NoteType } from '../../types/note.type';
>>>>>>> 8cf6a512

    let currentNotes: NoteType[];
    notes.subscribe(value => {
        currentNotes = value;
    });

    let showNotes = false;
    // let areYouSure = false; // on note click pop are you sure, if yes is click run deleteNoteById, if cancel areYouSure = false;

    const seeCurrentNotes = () => {
        console.log(currentNotes);
        showNotes = true;
    }

<<<<<<< HEAD
    const deleteNoteById = (idToDelete) => {
        currentNotes = currentNotes.filter(note => note.id !== idToDelete);
=======
    const deleteNoteById = (idToDelete: number) => {
        notes.deleteNote(idToDelete);
        console.log($notes);
        // window.location.href = "/"; // redirects to home page after deletion
>>>>>>> 8cf6a512
    }

    const deleteSelectedNotes = () => {
        console.log(group);
        for(let i = 0; i < group.length; i++) {
            deleteNoteById(group[i]);
    }
    localStorage.setItem('notes', JSON.stringify(currentNotes));
    console.log(currentNotes);
    window.location.href = "/";
}

//assign to delete button next to see notes on:click={() => popupModal = true}





</script>

<div>
    <div class="flex pb-4">
        <h1 class="text-3xl font-serif pr-3"> Which note would you like to delete? </h1>
        <button class="bg-orange-500 hover:bg-orange-600 text-white font-bold py-2 px-4 mr-3 rounded-full font-serif" on:click={seeCurrentNotes}> See Notes </button>
        <button class="bg-orange-500 hover:bg-orange-600 text-white font-bold py-2 px-4 rounded-full font-serif" on:click={() => popupModal = true}> Delete </button>
    </div>
    <Modal bind:open={popupModal} size="xs" class="bg-main" backdropClass="bg-gray-500 bg-opacity-30 dark:bg-opacity-80" autoclose>
        <div class="text-center bg-main">
          <svg aria-hidden="true" class="mx-auto mb-4 w-14 h-14 text-gray-400 dark:text-gray-200" fill="none" stroke="currentColor" viewBox="0 0 24 24" xmlns="http://www.w3.org/2000/svg"><path stroke-linecap="round" stroke-linejoin="round" stroke-width="2" d="M12 8v4m0 4h.01M21 12a9 9 0 11-18 0 9 9 0 0118 0z"></path></svg>
          <h3 class="mb-5 text-lg font-normal text-gray-500 dark:text-gray-400">Are you sure you want to delete the note(s)?</h3>
          <Button color="red" on:click={deleteSelectedNotes} class="mr-2">Yes, I'm sure</Button>
          <Button color='alternative'>No, cancel</Button>
        </div>
    </Modal>
    {#if showNotes}
        <div class="grid grid-cols-1 sm:grid-cols-2 xl:grid-cols-3 3xl:grid-cols-4 gap-12">
            {#each currentNotes as note}
                <button>
                    <div class="flex flex-col relative w-full p-8 aspect-[5/6] rounded-2xl gap-8 shadow-lg shadow-slate-400 bg-note-{note.color}">
                        <h2 class="w-full mr-6 text-xl font-medium">{note.title}</h2>
                        <div class="w-full flex-1 overflow-hidden fade-text">
                            <p class="my-2">{note.excerpt}</p>
                        </div>
                        <Checkbox bind:group value={note.id}></Checkbox>
                    </div>
                </button>
            {/each}
        </div>
    {/if}
</div><|MERGE_RESOLUTION|>--- conflicted
+++ resolved
@@ -1,14 +1,9 @@
 <script lang='ts'>
-<<<<<<< HEAD
     import { Button, Modal, Checkbox } from 'flowbite-svelte'
 
 
     let popupModal = false;
     let group = [];
-=======
-    import { notes } from '$lib/stores/note';
-    import type { NoteType } from '../../types/note.type';
->>>>>>> 8cf6a512
 
     let currentNotes: NoteType[];
     notes.subscribe(value => {
@@ -23,15 +18,8 @@
         showNotes = true;
     }
 
-<<<<<<< HEAD
     const deleteNoteById = (idToDelete) => {
         currentNotes = currentNotes.filter(note => note.id !== idToDelete);
-=======
-    const deleteNoteById = (idToDelete: number) => {
-        notes.deleteNote(idToDelete);
-        console.log($notes);
-        // window.location.href = "/"; // redirects to home page after deletion
->>>>>>> 8cf6a512
     }
 
     const deleteSelectedNotes = () => {
